services:
  budget-mcp-server:
    build: .
    image: budget-mcp-server:latest
    container_name: budget-mcp-server
    profiles:
      - prod
    environment:
      - APP_ENV=production
      - DATABASE_FILE=/app/data/budget_app.duckdb
      - HOST=0.0.0.0
      - PORT=8443
      - MCP_PATH=/mcp
      - HTTPS_ENABLED=true
      - SSL_CERT_FILE=/app/certs/server.crt
      - SSL_KEY_FILE=/app/certs/server.key
    ports:
      - "8000:8000"
      - "8443:8443"  # HTTPS port
    volumes:
      - budget_data:/app/data
      - budget_certs:/app/certs  # SSL certificates volume
      - ./certs:/app/certs  # Mount host certificates directory
    restart: unless-stopped
    networks:
      - default

  budget-mcp-server-dev:
    build: .
    image: budget-mcp-server:dev
    container_name: budget-mcp-server-dev
    environment:
      - APP_ENV=development
      - DATABASE_FILE=/app/data/budget_app.duckdb
      - HOST=0.0.0.0
      - PORT=8443
      - MCP_PATH=/mcp
      - HTTPS_ENABLED=true
      - SSL_CERT_FILE=/app/certs/server.crt
      - SSL_KEY_FILE=/app/certs/server.key
    ports:
      - "8000:8000"
      - "8443:8443"  # HTTPS port
    volumes:
      - budget_data:/app/data
      - budget_certs:/app/certs  # SSL certificates volume
<<<<<<< HEAD
      - ./certs:/app/certs  # Mount host certs directory
=======
      - ./certs:/app/certs  # Mount host certificates directory
>>>>>>> f9671ef4
      - .:/app
    restart: unless-stopped
    networks:
      - default

volumes:
  budget_data:
  budget_certs:

networks:
  default:
    name: budget-mcp-server_default<|MERGE_RESOLUTION|>--- conflicted
+++ resolved
@@ -44,11 +44,7 @@
     volumes:
       - budget_data:/app/data
       - budget_certs:/app/certs  # SSL certificates volume
-<<<<<<< HEAD
-      - ./certs:/app/certs  # Mount host certs directory
-=======
       - ./certs:/app/certs  # Mount host certificates directory
->>>>>>> f9671ef4
       - .:/app
     restart: unless-stopped
     networks:
